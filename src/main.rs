mod config;
mod network;
mod sensor;

<<<<<<< HEAD
use log::{info, error};
use std::{thread, time::Duration};
use signal_hook::flag;
use std::sync::atomic::{AtomicBool, Ordering};
use std::sync::Arc;

fn main() -> Result<(), Box<dyn std::error::Error>> {
    // Initialize the logger with default INFO level.
    env_logger::Builder::from_default_env()
        .filter_level(log::LevelFilter::Info)
        .init();
=======
use log::error;
use log::info;
use std::thread;
use std::time::Duration;
>>>>>>> b0c2a8e3

    info!("Starting the Gilded-Sentinel-Debian application...");

    // Handle Ctrl+C for graceful shutdown.
    let running = Arc::new(AtomicBool::new(true));
    let r = Arc::clone(&running);
    flag::register(signal_hook::consts::SIGINT, r)?;

    if let Err(e) = sensor::ensure_sensors_installed() {
        error!("Error ensuring lm-sensors package is installed: {}", e);
<<<<<<< HEAD
        return Err(e.into());
=======
>>>>>>> b0c2a8e3
    }

    let config = config::load_config();
    info!(
        "Application running with configuration: server = {}, interval_secs = {}",
        config.server, config.interval_secs
    );

    // Main loop for data collection and transmission.
    while running.load(Ordering::Relaxed) {
        if let Some(sensor_data) = sensor::collect_sensor_data() {
            match network::send_data_to_server(&sensor_data, &config.server) {
                Ok(_) => info!("Sensor data sent successfully."),
                Err(e) => error!("Error sending data to server: {}", e),
            }
        } else {
            error!("Failed to collect sensor data.");
        }

        thread::sleep(Duration::from_secs(config.interval_secs));
    }

    info!("Shutting down gracefully...");
    Ok(())
}<|MERGE_RESOLUTION|>--- conflicted
+++ resolved
@@ -2,7 +2,6 @@
 mod network;
 mod sensor;
 
-<<<<<<< HEAD
 use log::{info, error};
 use std::{thread, time::Duration};
 use signal_hook::flag;
@@ -14,12 +13,6 @@
     env_logger::Builder::from_default_env()
         .filter_level(log::LevelFilter::Info)
         .init();
-=======
-use log::error;
-use log::info;
-use std::thread;
-use std::time::Duration;
->>>>>>> b0c2a8e3
 
     info!("Starting the Gilded-Sentinel-Debian application...");
 
@@ -30,10 +23,7 @@
 
     if let Err(e) = sensor::ensure_sensors_installed() {
         error!("Error ensuring lm-sensors package is installed: {}", e);
-<<<<<<< HEAD
-        return Err(e.into());
-=======
->>>>>>> b0c2a8e3
+        return Err(e.into());0c2a8e34db7e53ed06a5613092a2222fb7cd9e6
     }
 
     let config = config::load_config();
